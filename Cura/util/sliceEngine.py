"""
Slice engine communication.
This module handles all communication with the slicing engine.
"""
__copyright__ = "Copyright (C) 2013 David Braam - Released under terms of the AGPLv3 License"
import subprocess
import time
import math
import numpy
import os
import threading
import traceback
import platform
import urllib
import urllib2
import hashlib
import socket
import struct
import errno
import inspect

from Cura.util.bigDataStorage import BigDataStorage
from Cura.util import profile
from Cura.util import pluginInfo
from Cura.util import version
from Cura.util import gcodeInterpreter

def getEngineFilename():
	"""
		Finds and returns the path to the current engine executable. This is OS depended.
	:return: The full path to the engine executable.
	"""
	base_search_path = os.path.dirname(inspect.getfile(getEngineFilename))
	search_filename = 'CuraEngine'
	if platform.system() == 'Windows':
		search_filename += '.exe'
		if version.isDevVersion() and os.path.exists('C:/Software/Cura_SteamEngine/_bin/Release/Cura_SteamEngine.exe'):
			return 'C:/Software/Cura_SteamEngine/_bin/Release/Cura_SteamEngine.exe'
	for n in xrange(0, 10):
		full_filename = os.path.abspath(os.path.join(base_search_path, '/'.join(['..'] * n), search_filename))
		if os.path.isfile(full_filename):
			return full_filename
		full_filename = os.path.abspath(os.path.join(base_search_path, '/'.join(['..'] * n), 'CuraEngine', search_filename))
		if os.path.isfile(full_filename):
			return full_filename
	if os.path.isfile('/usr/bin/CuraEngine'):
		return '/usr/bin/CuraEngine'
	if os.path.isfile('/usr/local/bin/CuraEngine'):
		return '/usr/local/bin/CuraEngine'
	return ''

class EngineResult(object):
	"""
	Result from running the CuraEngine.
	Contains the engine log, polygons retrieved from the engine, the GCode and some meta-data.
	"""
	def __init__(self):
		self._engineLog = []
		self._gcodeData = BigDataStorage()
		self._polygons = []
		self._replaceInfo = {}
		self._success = False
		self._printTimeSeconds = None
		self._filamentMM = [0.0] * 4
		self._modelHash = None
		self._profileString = profile.getProfileString()
		self._preferencesString = profile.getPreferencesString()
		self._gcodeInterpreter = gcodeInterpreter.gcode()
		self._gcodeLoadThread = None
		self._finished = False

	def getFilamentWeight(self, e=0):
		#Calculates the weight of the filament in kg
		radius = float(profile.getProfileSetting('filament_diameter')) / 2
		volumeM3 = (self._filamentMM[e] * (math.pi * radius * radius)) / (1000*1000*1000)
		return volumeM3 * profile.getPreferenceFloat('filament_physical_density')

	def getFilamentCost(self, e=0):
		cost_kg = profile.getPreferenceFloat('filament_cost_kg')
		cost_meter = profile.getPreferenceFloat('filament_cost_meter')
		if cost_kg > 0.0 and cost_meter > 0.0:
			return "%.2f / %.2f" % (self.getFilamentWeight(e) * cost_kg, self._filamentMM[e] / 1000.0 * cost_meter)
		elif cost_kg > 0.0:
			return "%.2f" % (self.getFilamentWeight(e) * cost_kg)
		elif cost_meter > 0.0:
			return "%.2f" % (self._filamentMM[e] / 1000.0 * cost_meter)
		return None

	def getPrintTime(self):
		if self._printTimeSeconds is None:
			return ''
		if int(self._printTimeSeconds / 60 / 60) < 1:
			return _('%d minutes') % (int(self._printTimeSeconds / 60) % 60)
		if int(self._printTimeSeconds / 60 / 60) == 1:
			return _('%d hour %d minutes') % (int(self._printTimeSeconds / 60 / 60), int(self._printTimeSeconds / 60) % 60)
		return _('%d hours %d minutes') % (int(self._printTimeSeconds / 60 / 60), int(self._printTimeSeconds / 60) % 60)

	def getFilamentAmount(self, e=0):
		if self._filamentMM[e] == 0.0:
			return None
		return _('%0.2f meter %0.0f gram') % (float(self._filamentMM[e]) / 1000.0, self.getFilamentWeight(e) * 1000.0)

	def getLog(self):
		return self._engineLog

	def getGCode(self):
		self._gcodeData.seekStart()
		return self._gcodeData

	def setGCode(self, gcode):
		self._gcodeData = BigDataStorage()
		self._gcodeData.write(gcode)
		self._replaceInfo = {}

	def addLog(self, line):
		self._engineLog.append(line)

	def setHash(self, hash):
		self._modelHash = hash

	def setFinished(self, result):
		if result:
			for k, v in self._replaceInfo.items():
				self._gcodeData.replaceAtStart(k, v)
		self._finished = result

	def isFinished(self):
		return self._finished

	def getGCodeLayers(self, loadCallback):
		if not self._finished:
			return None
		if self._gcodeInterpreter.layerList is None and self._gcodeLoadThread is None:
			self._gcodeInterpreter.progressCallback = self._gcodeInterpreterCallback
			self._gcodeLoadThread = threading.Thread(target=lambda : self._gcodeInterpreter.load(self._gcodeData.clone()))
			self._gcodeLoadCallback = loadCallback
			self._gcodeLoadThread.daemon = True
			self._gcodeLoadThread.start()
		return self._gcodeInterpreter.layerList

	def _gcodeInterpreterCallback(self, progress):
		if len(self._gcodeInterpreter.layerList) % 5 == 0:
			time.sleep(0.1)
		return self._gcodeLoadCallback(self, progress)

	'''def submitInfoOnline(self):
		if profile.getPreference('submit_slice_information') != 'True':
			return
		if version.isDevVersion():
			return
		data = {
			'processor': platform.processor(),
			'machine': platform.machine(),
			'platform': platform.platform(),
			'profile': self._profileString,
			'preferences': self._preferencesString,
			'modelhash': self._modelHash,
			'version': version.getVersion(),
			'printtime': self._printTimeSeconds,
			'filament': ','.join(map(str, self._filamentMM)),
		}
		try:
			f = urllib2.urlopen("https://stats.youmagine.com/curastats/slice", data = urllib.urlencode(data), timeout = 1)
			f.read()
			f.close()
		except:
			import traceback
			traceback.print_exc()'''

class Engine(object):
	"""
	Class used to communicate with the CuraEngine.
	The CuraEngine is ran as a 2nd process and reports back information trough stderr.
	GCode trough stdout and has a socket connection for polygon information and loading the 3D model into the engine.
	"""
	GUI_CMD_REQUEST_MESH = 0x01
	GUI_CMD_SEND_POLYGONS = 0x02
	GUI_CMD_FINISH_OBJECT = 0x03

	def __init__(self, progressCallback):
		self._process = None
		self._thread = None
		self._callback = progressCallback
		self._progressSteps = ['inset', 'skin', 'export']
		self._objCount = 0
		self._result = None

		self._engine_executable = getEngineFilename()
		self._serversocket = socket.socket(socket.AF_INET, socket.SOCK_STREAM)
		self._serverPortNr = 0xC20A
		for potential_port in xrange(0xC20A, 0xFFFF):
			self._serverPortNr = potential_port
			try:
				self._serversocket.bind(('127.0.0.1', self._serverPortNr))
				break
			except:
				print("Failed to listen on port: %d" % (self._serverPortNr))
		else:
			print("Failed to listen on any port, this is a fatal error")
			exit(10)
		thread = threading.Thread(target=self._socketListenThread)
		thread.daemon = True
		thread.start()

	def _socketListenThread(self):
		self._serversocket.listen(1)
		print 'Listening for engine communications on %d' % (self._serverPortNr)
		while True:
			try:
				sock, _ = self._serversocket.accept()
				thread = threading.Thread(target=self._socketConnectionThread, args=(sock,))
				thread.daemon = True
				thread.start()
			except socket.error, e:
				if e.errno != errno.EINTR:
					raise

	def _socketConnectionThread(self, sock):
		layerNrOffset = 0
		while True:
			try:
				data = sock.recv(4)
			except:
				data = ''
			if len(data) == 0:
				sock.close()
				return
			cmd = struct.unpack('@i', data)[0]
			if cmd == self.GUI_CMD_REQUEST_MESH:
				meshInfo = self._modelData[0]
				self._modelData = self._modelData[1:]
				sock.sendall(struct.pack('@i', meshInfo[0]))
				sock.sendall(meshInfo[1].tostring())
			elif cmd == self.GUI_CMD_SEND_POLYGONS:
				cnt = struct.unpack('@i', sock.recv(4))[0]
				layerNr = struct.unpack('@i', sock.recv(4))[0]
				layerNr += layerNrOffset
				z = struct.unpack('@i', sock.recv(4))[0]
				z = float(z) / 1000.0
				typeNameLen = struct.unpack('@i', sock.recv(4))[0]
				typeName = sock.recv(typeNameLen)
				while len(self._result._polygons) < layerNr + 1:
					self._result._polygons.append({})
				polygons = self._result._polygons[layerNr]
				if typeName not in polygons:
					polygons[typeName] = []
				for n in xrange(0, cnt):
					length = struct.unpack('@i', sock.recv(4))[0]
					data = ''
					while len(data) < length * 8 * 2:
						recvData = sock.recv(length * 8 * 2 - len(data))
						if len(recvData) < 1:
							return
						data += recvData
					polygon2d = numpy.array(numpy.fromstring(data, numpy.int64), numpy.float32) / 1000.0
					polygon2d = polygon2d.reshape((len(polygon2d) / 2, 2))
					polygon = numpy.empty((len(polygon2d), 3), numpy.float32)
					polygon[:,:-1] = polygon2d
					polygon[:,2] = z
					polygons[typeName].append(polygon)
			elif cmd == self.GUI_CMD_FINISH_OBJECT:
				layerNrOffset = len(self._result._polygons)
			else:
				print "Unknown command on socket: %x" % (cmd)

	def cleanup(self):
		self.abortEngine()
		self.wait()
		self._serversocket.close()

	def abortEngine(self):
		if self._process is not None:
			try:
				self._process.terminate()
			except:
				pass

	def wait(self):
		if self._thread is not None:
			self._thread.join()

	def getResult(self):
		return self._result

	def runEngine(self, scene, overrides = None):
		if len(scene.objects()) < 1:
			return
<<<<<<< HEAD
		self._thread = threading.Thread(target=self._runEngine, args=(scene, self._thread, pluginInfo.getPostProcessPluginConfig()))
		self._thread.daemon = True
		self._thread.start()

	def _runEngine(self, scene, old_thread, pluginConfig):
=======
		self._thread = threading.Thread(target=self._runEngine, args=(scene, overrides, self._thread))
		self._thread.daemon = True
		self._thread.start()

	def _runEngine(self, scene, overrides, old_thread):
>>>>>>> 76706d02
		if old_thread is not None:
			if self._process is not None:
				self._process.terminate()
			old_thread.join()
		self._callback(-1.0)

		extruderCount = 1
		for obj in scene.objects():
			if scene.checkPlatform(obj):
				extruderCount = max(extruderCount, len(obj._meshList))

		extruderCount = max(extruderCount, profile.minimalExtruderCount())

		if overrides is not None:
			for k, v in overrides.items():
				profile.setTempOverride(k, v)
		commandList = [self._engine_executable, '-v', '-p']
		for k, v in self._engineSettings(extruderCount).iteritems():
			commandList += ['-s', '%s=%s' % (k, str(v))]
		commandList += ['-g', '%d' % (self._serverPortNr)]
		if overrides is not None:
			profile.resetTempOverride()
		self._objCount = 0
		engineModelData = []
		hash = hashlib.sha512()
		order = scene.printOrder()
		if order is None:
			pos = numpy.array(profile.getMachineCenterCoords()) * 1000
			objMin = None
			objMax = None
			for obj in scene.objects():
				if scene.checkPlatform(obj):
					oMin = obj.getMinimum()[0:2] + obj.getPosition()
					oMax = obj.getMaximum()[0:2] + obj.getPosition()
					if objMin is None:
						objMin = oMin
						objMax = oMax
					else:
						objMin[0] = min(oMin[0], objMin[0])
						objMin[1] = min(oMin[1], objMin[1])
						objMax[0] = max(oMax[0], objMax[0])
						objMax[1] = max(oMax[1], objMax[1])
			if objMin is None:
				return
			pos += (objMin + objMax) / 2.0 * 1000
			commandList += ['-s', 'posx=%d' % int(pos[0]), '-s', 'posy=%d' % int(pos[1])]

			vertexTotal = [0] * 4
			meshMax = 1
			for obj in scene.objects():
				if scene.checkPlatform(obj):
					meshMax = max(meshMax, len(obj._meshList))
					for n in xrange(0, len(obj._meshList)):
						vertexTotal[n] += obj._meshList[n].vertexCount

			for n in xrange(0, meshMax):
				verts = numpy.zeros((0, 3), numpy.float32)
				for obj in scene.objects():
					if scene.checkPlatform(obj):
						if n < len(obj._meshList):
							vertexes = (numpy.matrix(obj._meshList[n].vertexes, copy = False) * numpy.matrix(obj._matrix, numpy.float32)).getA()
							vertexes -= obj._drawOffset
							vertexes += numpy.array([obj.getPosition()[0], obj.getPosition()[1], 0.0])
							verts = numpy.concatenate((verts, vertexes))
							hash.update(obj._meshList[n].vertexes.tostring())
				engineModelData.append((vertexTotal[n], verts))

			commandList += ['$' * meshMax]
			self._objCount = 1
		else:
			for n in order:
				obj = scene.objects()[n]
				for mesh in obj._meshList:
					engineModelData.append((mesh.vertexCount, mesh.vertexes))
					hash.update(mesh.vertexes.tostring())
				pos = obj.getPosition() * 1000
				pos += numpy.array(profile.getMachineCenterCoords()) * 1000
				commandList += ['-m', ','.join(map(str, obj._matrix.getA().flatten()))]
				commandList += ['-s', 'posx=%d' % int(pos[0]), '-s', 'posy=%d' % int(pos[1])]
				commandList += ['$' * len(obj._meshList)]
				self._objCount += 1
		modelHash = hash.hexdigest()
		if self._objCount < 1:
			return
		if self._thread != threading.currentThread():
			return

		self._modelData = engineModelData
		try:
			self._process = self._runEngineProcess(commandList)
		except OSError:
			traceback.print_exc()
			return

		self._result = EngineResult()
		self._result.addLog('Running: %s' % (' '.join(commandList)))
		self._result.setHash(modelHash)
		self._callback(0.0)

		logThread = threading.Thread(target=self._watchStderr, args=(self._process.stderr,))
		logThread.daemon = True
		logThread.start()

		try:
			data = self._process.stdout.read(4096)
			while len(data) > 0:
				if self._thread != threading.currentThread():
					self._process.terminate()
				self._result._gcodeData.write(data)
				data = self._process.stdout.read(4096)

			returnCode = self._process.wait()
			logThread.join()
			self._result.addLog("Slicer process returned : %d" % returnCode)
			if returnCode == 0:
				plugin_error = pluginInfo.runPostProcessingPlugins(self._result, pluginConfig)
				if plugin_error is not None:
					self._result.addLog(plugin_error)
				self._result.setFinished(True)
				self._callback(1.0)
			else:
				self._callback(-1.0)
			self._process = None
		except MemoryError:
			self._result.addLog("MemoryError")
			self._callback(-1.0)
		finally:
			try:
				with open(os.path.join(profile.getBasePath(), 'engine.log'), "w") as f:
					for line in self._result.getLog():
						f.write(line + "\n")
			except:
				pass

	def _watchStderr(self, stderr):
		objectNr = 0
		line = stderr.readline()
		while len(line) > 0:
			line = line.strip()
			if line.startswith('Progress:'):
				line = line.split(':')
				if line[1] == 'process':
					objectNr += 1
				elif line[1] in self._progressSteps:
					progressValue = float(line[2]) / float(line[3])
					progressValue /= len(self._progressSteps)
					progressValue += 1.0 / len(self._progressSteps) * self._progressSteps.index(line[1])

					progressValue /= self._objCount
					progressValue += 1.0 / self._objCount * objectNr
					try:
						self._callback(progressValue)
					except:
						pass
			elif line.startswith('Print time:'):
				self._result._printTimeSeconds = int(line.split(':')[1].strip())
			elif line.startswith('Filament:'):
				self._result._filamentMM[0] = int(line.split(':')[1].strip())
				if profile.getMachineSetting('gcode_flavor') == 'UltiGCode':
					radius = profile.getProfileSettingFloat('filament_diameter') / 2.0
					self._result._filamentMM[0] /= (math.pi * radius * radius)
			elif line.startswith('Filament2:'):
				self._result._filamentMM[1] = int(line.split(':')[1].strip())
				if profile.getMachineSetting('gcode_flavor') == 'UltiGCode':
					radius = profile.getProfileSettingFloat('filament_diameter') / 2.0
					self._result._filamentMM[1] /= (math.pi * radius * radius)
			elif line.startswith('Replace:'):
				self._result._replaceInfo[line.split(':')[1].strip()] = line.split(':')[2].strip()
			else:
				self._result.addLog(line)
			line = stderr.readline()

	def _engineSettings(self, extruderCount):
		settings = {
			'layerThickness': int(profile.getProfileSettingFloat('layer_height') * 1000),
			'initialLayerThickness': int(profile.getProfileSettingFloat('bottom_thickness') * 1000) if profile.getProfileSettingFloat('bottom_thickness') > 0.0 else int(profile.getProfileSettingFloat('layer_height') * 1000),
			'filamentDiameter': int(profile.getProfileSettingFloat('filament_diameter') * 1000),
			'filamentFlow': int(profile.getProfileSettingFloat('filament_flow')),
			'extrusionWidth': int(profile.calculateEdgeWidth() * 1000),
			'layer0extrusionWidth': int(profile.calculateEdgeWidth() * profile.getProfileSettingFloat('layer0_width_factor') / 100 * 1000),
			'insetCount': int(profile.calculateLineCount()),
			'downSkinCount': int(profile.calculateSolidLayerCount()) if profile.getProfileSetting('solid_bottom') == 'True' else 0,
			'upSkinCount': int(profile.calculateSolidLayerCount()) if profile.getProfileSetting('solid_top') == 'True' else 0,
			'infillOverlap': int(profile.getProfileSettingFloat('fill_overlap')),
			'initialSpeedupLayers': int(4),
			'initialLayerSpeed': int(profile.getProfileSettingFloat('bottom_layer_speed')),
			'printSpeed': int(profile.getProfileSettingFloat('print_speed')),
			'infillSpeed': int(profile.getProfileSettingFloat('infill_speed')) if int(profile.getProfileSettingFloat('infill_speed')) > 0 else int(profile.getProfileSettingFloat('print_speed')),
			'inset0Speed': int(profile.getProfileSettingFloat('inset0_speed')) if int(profile.getProfileSettingFloat('inset0_speed')) > 0 else int(profile.getProfileSettingFloat('print_speed')),
			'insetXSpeed': int(profile.getProfileSettingFloat('insetx_speed')) if int(profile.getProfileSettingFloat('insetx_speed')) > 0 else int(profile.getProfileSettingFloat('print_speed')),
			'skinSpeed': int(profile.getProfileSettingFloat('solidarea_speed')) if int(profile.getProfileSettingFloat('solidarea_speed')) > 0 else int(profile.getProfileSettingFloat('print_speed')),
			'moveSpeed': int(profile.getProfileSettingFloat('travel_speed')),
			'fanSpeedMin': int(profile.getProfileSettingFloat('fan_speed')) if profile.getProfileSetting('fan_enabled') == 'True' else 0,
			'fanSpeedMax': int(profile.getProfileSettingFloat('fan_speed_max')) if profile.getProfileSetting('fan_enabled') == 'True' else 0,
			'supportAngle': int(-1) if profile.getProfileSetting('support') == 'None' else int(profile.getProfileSettingFloat('support_angle')),
			'supportEverywhere': int(1) if profile.getProfileSetting('support') == 'Everywhere' else int(0),
			'supportLineDistance': int(100 * profile.calculateEdgeWidth() * 1000 / profile.getProfileSettingFloat('support_fill_rate')) if profile.getProfileSettingFloat('support_fill_rate') > 0 else -1,
			'supportXYDistance': int(1000 * profile.getProfileSettingFloat('support_xy_distance')),
			'supportZDistance': int(1000 * profile.getProfileSettingFloat('support_z_distance')),
			'supportExtruder': 0 if profile.getProfileSetting('support_dual_extrusion') == 'First extruder' else (1 if profile.getProfileSetting('support_dual_extrusion') == 'Second extruder' and profile.minimalExtruderCount() > 1 else -1),
			'retractionAmount': int(profile.getProfileSettingFloat('retraction_amount') * 1000) if profile.getProfileSetting('retraction_enable') == 'True' else 0,
			'retractionSpeed': int(profile.getProfileSettingFloat('retraction_speed')),
			'retractionMinimalDistance': int(profile.getProfileSettingFloat('retraction_min_travel') * 1000),
			'retractionAmountExtruderSwitch': int(profile.getProfileSettingFloat('retraction_dual_amount') * 1000),
			'retractionZHop': int(profile.getProfileSettingFloat('retraction_hop') * 1000),
			'minimalExtrusionBeforeRetraction': int(profile.getProfileSettingFloat('retraction_minimal_extrusion') * 1000),
			'enableCombing': 1 if profile.getProfileSetting('retraction_combing') == 'True' else 0,
			'multiVolumeOverlap': int(profile.getProfileSettingFloat('overlap_dual') * 1000),
			'objectSink': max(0, int(profile.getProfileSettingFloat('object_sink') * 1000)),
			'minimalLayerTime': int(profile.getProfileSettingFloat('cool_min_layer_time')),
			'minimalFeedrate': int(profile.getProfileSettingFloat('cool_min_feedrate')),
			'coolHeadLift': 1 if profile.getProfileSetting('cool_head_lift') == 'True' else 0,
			'startCode': profile.getAlterationFileContents('start.gcode', extruderCount),
			'endCode': profile.getAlterationFileContents('end.gcode', extruderCount),
			'preSwitchExtruderCode': profile.getAlterationFileContents('preSwitchExtruder.gcode', extruderCount),
			'postSwitchExtruderCode': profile.getAlterationFileContents('postSwitchExtruder.gcode', extruderCount),

			'extruderOffset[1].X': int(profile.getMachineSettingFloat('extruder_offset_x1') * 1000),
			'extruderOffset[1].Y': int(profile.getMachineSettingFloat('extruder_offset_y1') * 1000),
			'extruderOffset[2].X': int(profile.getMachineSettingFloat('extruder_offset_x2') * 1000),
			'extruderOffset[2].Y': int(profile.getMachineSettingFloat('extruder_offset_y2') * 1000),
			'extruderOffset[3].X': int(profile.getMachineSettingFloat('extruder_offset_x3') * 1000),
			'extruderOffset[3].Y': int(profile.getMachineSettingFloat('extruder_offset_y3') * 1000),
			'zOffset': int(profile.getMachineSettingFloat('extruder_z_offset') * 1000),
			'fixHorrible': 0,
		}
		fanFullHeight = int(profile.getProfileSettingFloat('fan_full_height') * 1000)
		settings['fanFullOnLayerNr'] = (fanFullHeight - settings['initialLayerThickness'] - 1) / settings['layerThickness'] + 1
		if settings['fanFullOnLayerNr'] < 0:
			settings['fanFullOnLayerNr'] = 0
		if profile.getProfileSetting('support_type') == 'Lines':
			settings['supportType'] = 1

		if profile.getProfileSettingFloat('fill_density') == 0:
			settings['sparseInfillLineDistance'] = -1
		elif profile.getProfileSettingFloat('fill_density') == 100:
			settings['sparseInfillLineDistance'] = settings['extrusionWidth']
			#Set the up/down skins height to 10000 if we want a 100% filled object.
			# This gives better results then normal 100% infill as the sparse and up/down skin have some overlap.
			settings['downSkinCount'] = 10000
			settings['upSkinCount'] = 10000
		else:
			settings['sparseInfillLineDistance'] = int(100 * profile.calculateEdgeWidth() * 1000 / profile.getProfileSettingFloat('fill_density'))
		if profile.getProfileSetting('platform_adhesion') == 'Brim':
			settings['skirtDistance'] = 0
			settings['skirtLineCount'] = int(profile.getProfileSettingFloat('brim_line_count'))
		elif profile.getProfileSetting('platform_adhesion') == 'Raft':
			settings['skirtDistance'] = 0
			settings['skirtLineCount'] = 0
			settings['raftMargin'] = int(profile.getProfileSettingFloat('raft_margin') * 1000)
			settings['raftLineSpacing'] = int(profile.getProfileSettingFloat('raft_line_spacing') * 1000)
			settings['raftBaseThickness'] = int(profile.getProfileSettingFloat('raft_base_thickness') * 1000)
			settings['raftBaseLinewidth'] = int(profile.getProfileSettingFloat('raft_base_linewidth') * 1000)
			settings['raftInterfaceThickness'] = int(profile.getProfileSettingFloat('raft_interface_thickness') * 1000)
			settings['raftInterfaceLinewidth'] = int(profile.getProfileSettingFloat('raft_interface_linewidth') * 1000)
			settings['raftInterfaceLineSpacing'] = int(profile.getProfileSettingFloat('raft_interface_linewidth') * 1000 * 2.0)
			settings['raftAirGapLayer0'] = int(profile.getProfileSettingFloat('raft_airgap') * 1000 + profile.getProfileSettingFloat('raft_airgap_all') * 1000)
			settings['raftAirGap'] = int(profile.getProfileSettingFloat('raft_airgap_all') * 1000)
			settings['raftBaseSpeed'] = int(profile.getProfileSettingFloat('bottom_layer_speed'))
			settings['raftFanSpeed'] = 0
			settings['raftSurfaceThickness'] = int(profile.getProfileSettingFloat('raft_surface_thickness') * 1000)
			settings['raftSurfaceLinewidth'] = int(profile.getProfileSettingFloat('raft_surface_linewidth') * 1000)
			settings['raftSurfaceLineSpacing'] = int(profile.getProfileSettingFloat('raft_surface_linewidth') * 1000)
			settings['raftSurfaceLayers'] = int(profile.getProfileSettingFloat('raft_surface_layers'))
			settings['raftSurfaceSpeed'] = int(profile.getProfileSettingFloat('bottom_layer_speed'))
		else:
			settings['skirtDistance'] = int(profile.getProfileSettingFloat('skirt_gap') * 1000)
			settings['skirtLineCount'] = int(profile.getProfileSettingFloat('skirt_line_count'))
			settings['skirtMinLength'] = int(profile.getProfileSettingFloat('skirt_minimal_length') * 1000)

		if profile.getProfileSetting('fix_horrible_union_all_type_a') == 'True':
			settings['fixHorrible'] |= 0x01
		if profile.getProfileSetting('fix_horrible_union_all_type_b') == 'True':
			settings['fixHorrible'] |= 0x02
		if profile.getProfileSetting('fix_horrible_use_open_bits') == 'True':
			settings['fixHorrible'] |= 0x10
		if profile.getProfileSetting('fix_horrible_extensive_stitching') == 'True':
			settings['fixHorrible'] |= 0x04

		if settings['layerThickness'] <= 0:
			settings['layerThickness'] = 1000
		if profile.getMachineSetting('gcode_flavor') == 'UltiGCode':
			settings['gcodeFlavor'] = 1
		elif profile.getMachineSetting('gcode_flavor') == 'MakerBot':
			settings['gcodeFlavor'] = 2
		elif profile.getMachineSetting('gcode_flavor') == 'BFB':
			settings['gcodeFlavor'] = 3
		elif profile.getMachineSetting('gcode_flavor') == 'Mach3':
			settings['gcodeFlavor'] = 4
		elif profile.getMachineSetting('gcode_flavor') == 'RepRap (Volumetric)':
			settings['gcodeFlavor'] = 5
		if profile.getProfileSetting('spiralize') == 'True':
			settings['spiralizeMode'] = 1
		if profile.getProfileSetting('simple_mode') == 'True':
			settings['simpleMode'] = 1
		if profile.getProfileSetting('wipe_tower') == 'True' and extruderCount > 1:
			settings['wipeTowerSize'] = int(math.sqrt(profile.getProfileSettingFloat('wipe_tower_volume') * 1000 * 1000 * 1000 / settings['layerThickness']))
		if profile.getProfileSetting('ooze_shield') == 'True':
			settings['enableOozeShield'] = 1
		return settings

	def _runEngineProcess(self, cmdList):
		kwargs = {}
		if subprocess.mswindows:
			su = subprocess.STARTUPINFO()
			su.dwFlags |= subprocess.STARTF_USESHOWWINDOW
			su.wShowWindow = subprocess.SW_HIDE
			kwargs['startupinfo'] = su
			kwargs['creationflags'] = 0x00004000 #BELOW_NORMAL_PRIORITY_CLASS
		return subprocess.Popen(cmdList, stdin=subprocess.PIPE, stdout=subprocess.PIPE, stderr=subprocess.PIPE, **kwargs)<|MERGE_RESOLUTION|>--- conflicted
+++ resolved
@@ -285,19 +285,11 @@
 	def runEngine(self, scene, overrides = None):
 		if len(scene.objects()) < 1:
 			return
-<<<<<<< HEAD
-		self._thread = threading.Thread(target=self._runEngine, args=(scene, self._thread, pluginInfo.getPostProcessPluginConfig()))
+		self._thread = threading.Thread(target=self._runEngine, args=(scene, overrides, self._thread, pluginInfo.getPostProcessPluginConfig()))
 		self._thread.daemon = True
 		self._thread.start()
 
-	def _runEngine(self, scene, old_thread, pluginConfig):
-=======
-		self._thread = threading.Thread(target=self._runEngine, args=(scene, overrides, self._thread))
-		self._thread.daemon = True
-		self._thread.start()
-
-	def _runEngine(self, scene, overrides, old_thread):
->>>>>>> 76706d02
+	def _runEngine(self, scene, overrides, old_thread, pluginConfig):
 		if old_thread is not None:
 			if self._process is not None:
 				self._process.terminate()
