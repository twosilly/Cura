--- conflicted
+++ resolved
@@ -306,13 +306,8 @@
 	def OnDropFiles(self, files):
 		if len(files) > 0:
 			profile.setPluginConfig([])
-<<<<<<< HEAD
 			self.updateProfileToAllControls()
-		self.scene.loadScene(files)
-=======
-			self.updateProfileToControls()
 		self.scene.loadFiles(files)
->>>>>>> 2e610bc2
 
 	def OnModelMRU(self, e):
 		fileNum = e.GetId() - self.ID_MRU_MODEL1
