--- conflicted
+++ resolved
@@ -1,15 +1,9 @@
-// Copyright (c) 2015 Ultimaker B.V.
+// Copyright (c) 2018 Ultimaker B.V.
 // Uranium is released under the terms of the LGPLv3 or higher.
 
-<<<<<<< HEAD
-import QtQuick 2.7
-import QtQuick.Layouts 1.1
-import QtQuick.Controls 2.0
-=======
 import QtQuick 2.8
 import QtQuick.Layouts 1.2
 import QtQuick.Controls 2.1
->>>>>>> 582f6ff2
 
 import UM 1.2 as UM
 
