--- conflicted
+++ resolved
@@ -16,16 +16,12 @@
     //: Cura application window title
     title: catalog.i18nc("@title:window","Cura");
     viewportRect: Qt.rect(0, 0, (base.width - sidebar.width) / base.width, 1.0)
-<<<<<<< HEAD
     property bool monitoringPrint: false
-=======
-
     Component.onCompleted:
     {
         Printer.setMinimumWindowSize(UM.Theme.getSize("window_minimum_size"))
     }
 
->>>>>>> e8743abe
     Item
     {
         id: backgroundItem;
@@ -583,9 +579,6 @@
         }
     }
 
-
-
-
     UM.PreferencesDialog
     {
         id: preferences
