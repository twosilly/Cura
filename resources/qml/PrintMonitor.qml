--- conflicted
+++ resolved
@@ -1,4 +1,4 @@
-// Copyright (c) 2017 Ultimaker B.V.
+// Copyright (c) 2018 Ultimaker B.V.
 // Cura is released under the terms of the LGPLv3 or higher.
 
 import QtQuick 2.8
@@ -27,45 +27,7 @@
     OutputDeviceHeader
     {
         width: parent.width
-<<<<<<< HEAD
         outputDevice: connectedDevice
-=======
-        height: Math.round(childrenRect.height + UM.Theme.getSize("default_margin").height * 2)
-        color: UM.Theme.getColor("setting_category")
-
-        Label
-        {
-            id: connectedPrinterNameLabel
-            font: UM.Theme.getFont("large")
-            color: UM.Theme.getColor("text")
-            anchors.left: parent.left
-            anchors.top: parent.top
-            anchors.margins: UM.Theme.getSize("default_margin").width
-            text: connectedPrinter != null ? connectedPrinter.name : catalog.i18nc("@info:status", "No printer connected")
-        }
-        Label
-        {
-            id: connectedPrinterAddressLabel
-            text: (connectedPrinter != null && connectedPrinter.address != null) ? connectedPrinter.address : ""
-            font: UM.Theme.getFont("small")
-            color: UM.Theme.getColor("text_inactive")
-            anchors.top: parent.top
-            anchors.right: parent.right
-            anchors.margins: UM.Theme.getSize("default_margin").width
-        }
-        Label
-        {
-            text: connectedPrinter != null ? connectedPrinter.connectionText : catalog.i18nc("@info:status", "The printer is not connected.")
-            color: connectedPrinter != null && connectedPrinter.acceptsCommands ? UM.Theme.getColor("setting_control_text") : UM.Theme.getColor("setting_control_disabled_text")
-            font: UM.Theme.getFont("very_small")
-            wrapMode: Text.WordWrap
-            anchors.left: parent.left
-            anchors.leftMargin: UM.Theme.getSize("default_margin").width
-            anchors.right: parent.right
-            anchors.rightMargin: UM.Theme.getSize("default_margin").width
-            anchors.top: connectedPrinterNameLabel.bottom
-        }
->>>>>>> 582f6ff2
     }
 
     Rectangle
@@ -88,188 +50,8 @@
                 ExtruderBox
                 {
                     color: UM.Theme.getColor("sidebar")
-<<<<<<< HEAD
-                    width: index == machineExtruderCount.properties.value - 1 && index % 2 == 0 ? extrudersGrid.width : Math.floor(extrudersGrid.width / 2 - UM.Theme.getSize("sidebar_lining_thin").width / 2)
+                    width: index == machineExtruderCount.properties.value - 1 && index % 2 == 0 ? extrudersGrid.width : Math.round(extrudersGrid.width / 2 - UM.Theme.getSize("sidebar_lining_thin").width / 2)
                     extruderModel: modelData
-=======
-                    width: index == machineExtruderCount.properties.value - 1 && index % 2 == 0 ? extrudersGrid.width : Math.round(extrudersGrid.width / 2 - UM.Theme.getSize("sidebar_lining_thin").width / 2)
-                    height: UM.Theme.getSize("sidebar_extruder_box").height
-
-                    Label //Extruder name.
-                    {
-                        text: Cura.ExtruderManager.getExtruderName(index) != "" ? Cura.ExtruderManager.getExtruderName(index) : catalog.i18nc("@label", "Extruder")
-                        color: UM.Theme.getColor("text")
-                        font: UM.Theme.getFont("default")
-                        anchors.left: parent.left
-                        anchors.top: parent.top
-                        anchors.margins: UM.Theme.getSize("default_margin").width
-                    }
-
-                    Label //Target temperature.
-                    {
-                        id: extruderTargetTemperature
-                        text: (connectedPrinter != null && connectedPrinter.hotendIds[index] != null && connectedPrinter.targetHotendTemperatures[index] != null) ? Math.round(connectedPrinter.targetHotendTemperatures[index]) + "°C" : ""
-                        font: UM.Theme.getFont("small")
-                        color: UM.Theme.getColor("text_inactive")
-                        anchors.right: parent.right
-                        anchors.rightMargin: UM.Theme.getSize("default_margin").width
-                        anchors.bottom: extruderTemperature.bottom
-
-                        MouseArea //For tooltip.
-                        {
-                            id: extruderTargetTemperatureTooltipArea
-                            hoverEnabled: true
-                            anchors.fill: parent
-                            onHoveredChanged:
-                            {
-                                if (containsMouse)
-                                {
-                                    base.showTooltip(
-                                        base,
-                                        {x: 0, y: extruderTargetTemperature.mapToItem(base, 0, -parent.height / 4).y},
-                                        catalog.i18nc("@tooltip", "The target temperature of the hotend. The hotend will heat up or cool down towards this temperature. If this is 0, the hotend heating is turned off.")
-                                    );
-                                }
-                                else
-                                {
-                                    base.hideTooltip();
-                                }
-                            }
-                        }
-                    }
-                    Label //Temperature indication.
-                    {
-                        id: extruderTemperature
-                        text: (connectedPrinter != null && connectedPrinter.hotendIds[index] != null && connectedPrinter.hotendTemperatures[index] != null) ? Math.round(connectedPrinter.hotendTemperatures[index]) + "°C" : ""
-                        color: UM.Theme.getColor("text")
-                        font: UM.Theme.getFont("large")
-                        anchors.right: extruderTargetTemperature.left
-                        anchors.top: parent.top
-                        anchors.margins: UM.Theme.getSize("default_margin").width
-
-                        MouseArea //For tooltip.
-                        {
-                            id: extruderTemperatureTooltipArea
-                            hoverEnabled: true
-                            anchors.fill: parent
-                            onHoveredChanged:
-                            {
-                                if (containsMouse)
-                                {
-                                    base.showTooltip(
-                                        base,
-                                        {x: 0, y: parent.mapToItem(base, 0, -parent.height / 4).y},
-                                        catalog.i18nc("@tooltip", "The current temperature of this extruder.")
-                                    );
-                                }
-                                else
-                                {
-                                    base.hideTooltip();
-                                }
-                            }
-                        }
-                    }
-                    Rectangle //Material colour indication.
-                    {
-                        id: materialColor
-                        width: Math.round(materialName.height * 0.75)
-                        height: Math.round(materialName.height * 0.75)
-                        radius: width / 2
-                        color: (connectedPrinter != null && connectedPrinter.materialColors[index] != null && connectedPrinter.materialIds[index] != "") ? connectedPrinter.materialColors[index] : "#00000000"
-                        border.width: UM.Theme.getSize("default_lining").width
-                        border.color: UM.Theme.getColor("lining")
-                        visible: connectedPrinter != null && connectedPrinter.materialColors[index] != null && connectedPrinter.materialIds[index] != ""
-                        anchors.left: parent.left
-                        anchors.leftMargin: UM.Theme.getSize("default_margin").width
-                        anchors.verticalCenter: materialName.verticalCenter
-
-                        MouseArea //For tooltip.
-                        {
-                            id: materialColorTooltipArea
-                            hoverEnabled: true
-                            anchors.fill: parent
-                            onHoveredChanged:
-                            {
-                                if (containsMouse)
-                                {
-                                    base.showTooltip(
-                                        base,
-                                        {x: 0, y: parent.mapToItem(base, 0, -parent.height / 2).y},
-                                        catalog.i18nc("@tooltip", "The colour of the material in this extruder.")
-                                    );
-                                }
-                                else
-                                {
-                                    base.hideTooltip();
-                                }
-                            }
-                        }
-                    }
-                    Label //Material name.
-                    {
-                        id: materialName
-                        text: (connectedPrinter != null && connectedPrinter.materialNames[index] != null && connectedPrinter.materialIds[index] != "") ? connectedPrinter.materialNames[index] : ""
-                        font: UM.Theme.getFont("default")
-                        color: UM.Theme.getColor("text")
-                        anchors.left: materialColor.right
-                        anchors.bottom: parent.bottom
-                        anchors.margins: UM.Theme.getSize("default_margin").width
-
-                        MouseArea //For tooltip.
-                        {
-                            id: materialNameTooltipArea
-                            hoverEnabled: true
-                            anchors.fill: parent
-                            onHoveredChanged:
-                            {
-                                if (containsMouse)
-                                {
-                                    base.showTooltip(
-                                        base,
-                                        {x: 0, y: parent.mapToItem(base, 0, 0).y},
-                                        catalog.i18nc("@tooltip", "The material in this extruder.")
-                                    );
-                                }
-                                else
-                                {
-                                    base.hideTooltip();
-                                }
-                            }
-                        }
-                    }
-                    Label //Variant name.
-                    {
-                        id: variantName
-                        text: (connectedPrinter != null && connectedPrinter.hotendIds[index] != null) ? connectedPrinter.hotendIds[index] : ""
-                        font: UM.Theme.getFont("default")
-                        color: UM.Theme.getColor("text")
-                        anchors.right: parent.right
-                        anchors.bottom: parent.bottom
-                        anchors.margins: UM.Theme.getSize("default_margin").width
-
-                        MouseArea //For tooltip.
-                        {
-                            id: variantNameTooltipArea
-                            hoverEnabled: true
-                            anchors.fill: parent
-                            onHoveredChanged:
-                            {
-                                if (containsMouse)
-                                {
-                                    base.showTooltip(
-                                        base,
-                                        {x: 0, y: parent.mapToItem(base, 0, -parent.height / 4).y},
-                                        catalog.i18nc("@tooltip", "The nozzle inserted in this extruder.")
-                                    );
-                                }
-                                else
-                                {
-                                    base.hideTooltip();
-                                }
-                            }
-                        }
-                    }
->>>>>>> 582f6ff2
                 }
             }
         }
@@ -287,365 +69,7 @@
         visible: {
             if(activePrinter != null && activePrinter.bed_temperature != -1)
             {
-<<<<<<< HEAD
                 return true
-=======
-                id: bedTargetTemperatureTooltipArea
-                hoverEnabled: true
-                anchors.fill: parent
-                onHoveredChanged:
-                {
-                    if (containsMouse)
-                    {
-                        base.showTooltip(
-                            base,
-                            {x: 0, y: bedTargetTemperature.mapToItem(base, 0, -parent.height / 4).y},
-                            catalog.i18nc("@tooltip", "The target temperature of the heated bed. The bed will heat up or cool down towards this temperature. If this is 0, the bed heating is turned off.")
-                        );
-                    }
-                    else
-                    {
-                        base.hideTooltip();
-                    }
-                }
-            }
-        }
-        Label //Current temperature.
-        {
-            id: bedCurrentTemperature
-            text: connectedPrinter != null ? connectedPrinter.bedTemperature + "°C" : ""
-            font: UM.Theme.getFont("large")
-            color: UM.Theme.getColor("text")
-            anchors.right: bedTargetTemperature.left
-            anchors.top: parent.top
-            anchors.margins: UM.Theme.getSize("default_margin").width
-
-            MouseArea //For tooltip.
-            {
-                id: bedTemperatureTooltipArea
-                hoverEnabled: true
-                anchors.fill: parent
-                onHoveredChanged:
-                {
-                    if (containsMouse)
-                    {
-                        base.showTooltip(
-                            base,
-                            {x: 0, y: bedCurrentTemperature.mapToItem(base, 0, -parent.height / 4).y},
-                            catalog.i18nc("@tooltip", "The current temperature of the heated bed.")
-                        );
-                    }
-                    else
-                    {
-                        base.hideTooltip();
-                    }
-                }
-            }
-        }
-        Rectangle //Input field for pre-heat temperature.
-        {
-            id: preheatTemperatureControl
-            color: !enabled ? UM.Theme.getColor("setting_control_disabled") : showError ? UM.Theme.getColor("setting_validation_error_background") : UM.Theme.getColor("setting_validation_ok")
-            property var showError:
-            {
-                if(bedTemperature.properties.maximum_value != "None" && bedTemperature.properties.maximum_value <  Math.round(preheatTemperatureInput.text))
-                {
-                    return true;
-                } else
-                {
-                    return false;
-                }
-            }
-            enabled:
-            {
-                if (connectedPrinter == null)
-                {
-                    return false; //Can't preheat if not connected.
-                }
-                if (!connectedPrinter.acceptsCommands)
-                {
-                    return false; //Not allowed to do anything.
-                }
-                if (connectedPrinter.jobState == "printing" || connectedPrinter.jobState == "pre_print" || connectedPrinter.jobState == "resuming" || connectedPrinter.jobState == "pausing" || connectedPrinter.jobState == "paused" || connectedPrinter.jobState == "error" || connectedPrinter.jobState == "offline")
-                {
-                    return false; //Printer is in a state where it can't react to pre-heating.
-                }
-                return true;
-            }
-            border.width: UM.Theme.getSize("default_lining").width
-            border.color: !enabled ? UM.Theme.getColor("setting_control_disabled_border") : preheatTemperatureInputMouseArea.containsMouse ? UM.Theme.getColor("setting_control_border_highlight") : UM.Theme.getColor("setting_control_border")
-            anchors.left: parent.left
-            anchors.leftMargin: UM.Theme.getSize("default_margin").width
-            anchors.bottom: parent.bottom
-            anchors.bottomMargin: UM.Theme.getSize("default_margin").height
-            width: UM.Theme.getSize("setting_control").width
-            height: UM.Theme.getSize("setting_control").height
-            visible: connectedPrinter != null ? connectedPrinter.canPreHeatBed: true
-            Rectangle //Highlight of input field.
-            {
-                anchors.fill: parent
-                anchors.margins: UM.Theme.getSize("default_lining").width
-                color: UM.Theme.getColor("setting_control_highlight")
-                opacity: preheatTemperatureControl.hovered ? 1.0 : 0
-            }
-            Label //Maximum temperature indication.
-            {
-                text: (bedTemperature.properties.maximum_value != "None" ? bedTemperature.properties.maximum_value : "") + "°C"
-                color: UM.Theme.getColor("setting_unit")
-                font: UM.Theme.getFont("default")
-                anchors.right: parent.right
-                anchors.rightMargin: UM.Theme.getSize("setting_unit_margin").width
-                anchors.verticalCenter: parent.verticalCenter
-            }
-            MouseArea //Change cursor on hovering.
-            {
-                id: preheatTemperatureInputMouseArea
-                hoverEnabled: true
-                anchors.fill: parent
-                cursorShape: Qt.IBeamCursor
-
-                onHoveredChanged:
-                {
-                    if (containsMouse)
-                    {
-                        base.showTooltip(
-                            base,
-                            {x: 0, y: preheatTemperatureInputMouseArea.mapToItem(base, 0, 0).y},
-                            catalog.i18nc("@tooltip of temperature input", "The temperature to pre-heat the bed to.")
-                        );
-                    }
-                    else
-                    {
-                        base.hideTooltip();
-                    }
-                }
-            }
-            TextInput
-            {
-                id: preheatTemperatureInput
-                font: UM.Theme.getFont("default")
-                color: !enabled ? UM.Theme.getColor("setting_control_disabled_text") : UM.Theme.getColor("setting_control_text")
-                selectByMouse: true
-                maximumLength: 10
-                enabled: parent.enabled
-                validator: RegExpValidator { regExp: /^-?[0-9]{0,9}[.,]?[0-9]{0,10}$/ } //Floating point regex.
-                anchors.left: parent.left
-                anchors.leftMargin: UM.Theme.getSize("setting_unit_margin").width
-                anchors.right: parent.right
-                anchors.verticalCenter: parent.verticalCenter
-                renderType: Text.NativeRendering
-
-                Component.onCompleted:
-                {
-                    if (!bedTemperature.properties.value)
-                    {
-                        text = "";
-                    }
-                    if ((bedTemperature.resolve != "None" && bedTemperature.resolve) && (bedTemperature.stackLevels[0] != 0) && (bedTemperature.stackLevels[0] != 1))
-                    {
-                        // We have a resolve function. Indicates that the setting is not settable per extruder and that
-                        // we have to choose between the resolved value (default) and the global value
-                        // (if user has explicitly set this).
-                        text = bedTemperature.resolve;
-                    }
-                    else
-                    {
-                        text = bedTemperature.properties.value;
-                    }
-                }
-            }
-        }
-
-        UM.RecolorImage
-        {
-            id: preheatCountdownIcon
-            width: UM.Theme.getSize("save_button_specs_icons").width
-            height: UM.Theme.getSize("save_button_specs_icons").height
-            sourceSize.width: width
-            sourceSize.height: height
-            color: UM.Theme.getColor("text")
-            visible: preheatCountdown.visible
-            source: UM.Theme.getIcon("print_time")
-            anchors.right: preheatCountdown.left
-            anchors.rightMargin: Math.round(UM.Theme.getSize("default_margin").width / 2)
-            anchors.verticalCenter: preheatCountdown.verticalCenter
-        }
-
-        Timer
-        {
-            id: preheatUpdateTimer
-            interval: 100 //Update every 100ms. You want to update every 1s, but then you have one timer for the updating running out of sync with the actual date timer and you might skip seconds.
-            running: connectedPrinter != null && connectedPrinter.preheatBedRemainingTime != ""
-            repeat: true
-            onTriggered: update()
-            property var endTime: new Date() //Set initial endTime to be the current date, so that the endTime has initially already passed and the timer text becomes invisible if you were to update.
-            function update()
-            {
-                preheatCountdown.text = ""
-                if (connectedPrinter != null)
-                {
-                    preheatCountdown.text = connectedPrinter.preheatBedRemainingTime;
-                }
-                if (preheatCountdown.text == "") //Either time elapsed or not connected.
-                {
-                    stop();
-                }
-            }
-        }
-        Label
-        {
-            id: preheatCountdown
-            text: connectedPrinter != null ? connectedPrinter.preheatBedRemainingTime : ""
-            visible: text != "" //Has no direct effect, but just so that we can link visibility of clock icon to visibility of the countdown text.
-            font: UM.Theme.getFont("default")
-            color: UM.Theme.getColor("text")
-            anchors.right: preheatButton.left
-            anchors.rightMargin: UM.Theme.getSize("default_margin").width
-            anchors.verticalCenter: preheatButton.verticalCenter
-        }
-
-        Button //The pre-heat button.
-        {
-            id: preheatButton
-            height: UM.Theme.getSize("setting_control").height
-            visible: connectedPrinter != null ? connectedPrinter.canPreHeatBed: true
-            enabled:
-            {
-                if (!preheatTemperatureControl.enabled)
-                {
-                    return false; //Not connected, not authenticated or printer is busy.
-                }
-                if (preheatUpdateTimer.running)
-                {
-                    return true; //Can always cancel if the timer is running.
-                }
-                if (bedTemperature.properties.minimum_value != "None" && Math.round(preheatTemperatureInput.text) < Math.round(bedTemperature.properties.minimum_value))
-                {
-                    return false; //Target temperature too low.
-                }
-                if (bedTemperature.properties.maximum_value != "None" && Math.round(preheatTemperatureInput.text) > Math.round(bedTemperature.properties.maximum_value))
-                {
-                    return false; //Target temperature too high.
-                }
-                if (Math.round(preheatTemperatureInput.text) == 0)
-                {
-                    return false; //Setting the temperature to 0 is not allowed (since that cancels the pre-heating).
-                }
-                return true; //Preconditions are met.
-            }
-            anchors.right: parent.right
-            anchors.bottom: parent.bottom
-            anchors.margins: UM.Theme.getSize("default_margin").width
-            style: ButtonStyle {
-                background: Rectangle
-                {
-                    border.width: UM.Theme.getSize("default_lining").width
-                    implicitWidth: actualLabel.contentWidth + (UM.Theme.getSize("default_margin").width * 2)
-                    border.color:
-                    {
-                        if(!control.enabled)
-                        {
-                            return UM.Theme.getColor("action_button_disabled_border");
-                        }
-                        else if(control.pressed)
-                        {
-                            return UM.Theme.getColor("action_button_active_border");
-                        }
-                        else if(control.hovered)
-                        {
-                            return UM.Theme.getColor("action_button_hovered_border");
-                        }
-                        else
-                        {
-                            return UM.Theme.getColor("action_button_border");
-                        }
-                    }
-                    color:
-                    {
-                        if(!control.enabled)
-                        {
-                            return UM.Theme.getColor("action_button_disabled");
-                        }
-                        else if(control.pressed)
-                        {
-                            return UM.Theme.getColor("action_button_active");
-                        }
-                        else if(control.hovered)
-                        {
-                            return UM.Theme.getColor("action_button_hovered");
-                        }
-                        else
-                        {
-                            return UM.Theme.getColor("action_button");
-                        }
-                    }
-                    Behavior on color
-                    {
-                        ColorAnimation
-                        {
-                            duration: 50
-                        }
-                    }
-
-                    Label
-                    {
-                        id: actualLabel
-                        anchors.centerIn: parent
-                        color:
-                        {
-                            if(!control.enabled)
-                            {
-                                return UM.Theme.getColor("action_button_disabled_text");
-                            }
-                            else if(control.pressed)
-                            {
-                                return UM.Theme.getColor("action_button_active_text");
-                            }
-                            else if(control.hovered)
-                            {
-                                return UM.Theme.getColor("action_button_hovered_text");
-                            }
-                            else
-                            {
-                                return UM.Theme.getColor("action_button_text");
-                            }
-                        }
-                        font: UM.Theme.getFont("action_button")
-                        text: preheatUpdateTimer.running ? catalog.i18nc("@button Cancel pre-heating", "Cancel") : catalog.i18nc("@button", "Pre-heat")
-                    }
-                }
-            }
-
-            onClicked:
-            {
-                if (!preheatUpdateTimer.running)
-                {
-                    connectedPrinter.preheatBed(preheatTemperatureInput.text, connectedPrinter.preheatBedTimeout);
-                    preheatUpdateTimer.start();
-                    preheatUpdateTimer.update(); //Update once before the first timer is triggered.
-                }
-                else
-                {
-                    connectedPrinter.cancelPreheatBed();
-                    preheatUpdateTimer.update();
-                }
-            }
-
-            onHoveredChanged:
-            {
-                if (hovered)
-                {
-                    base.showTooltip(
-                        base,
-                        {x: 0, y: preheatButton.mapToItem(base, 0, 0).y},
-                        catalog.i18nc("@tooltip of pre-heat", "Heat the bed in advance before printing. You can continue adjusting your print while it is heating, and you won't have to wait for the bed to heat up when you're ready to print.")
-                    );
-                }
-                else
-                {
-                    base.hideTooltip();
-                }
->>>>>>> 582f6ff2
             }
             return false
         }
@@ -673,341 +97,8 @@
 
     ManualPrinterControl
     {
-<<<<<<< HEAD
         printerModel: activePrinter
         visible: activePrinter != null ? activePrinter.canControlManually : false
-=======
-        visible: connectedPrinter != null ? connectedPrinter.canControlManually : false
-        enabled:
-        {
-            if (connectedPrinter == null)
-            {
-                return false; //Can't control the printer if not connected.
-            }
-            if (!connectedPrinter.acceptsCommands)
-            {
-                return false; //Not allowed to do anything.
-            }
-            if (connectedPrinter.jobState == "printing" || connectedPrinter.jobState == "resuming" || connectedPrinter.jobState == "pausing" || connectedPrinter.jobState == "error" || connectedPrinter.jobState == "offline")
-            {
-                return false; //Printer is in a state where it can't react to manual control
-            }
-            return true;
-        }
-
-        Loader
-        {
-            sourceComponent: monitorSection
-            property string label: catalog.i18nc("@label", "Printer control")
-        }
-
-        Row
-        {
-            width: base.width - 2 * UM.Theme.getSize("default_margin").width
-            height: childrenRect.height + UM.Theme.getSize("default_margin").width
-            anchors.left: parent.left
-            anchors.leftMargin: UM.Theme.getSize("default_margin").width
-
-            spacing: UM.Theme.getSize("default_margin").width
-
-            Label
-            {
-                text: catalog.i18nc("@label", "Jog Position")
-                color: UM.Theme.getColor("setting_control_text")
-                font: UM.Theme.getFont("default")
-
-                width: Math.round(parent.width * 0.4) - UM.Theme.getSize("default_margin").width
-                height: UM.Theme.getSize("setting_control").height
-                verticalAlignment: Text.AlignVCenter
-            }
-
-            GridLayout
-            {
-                columns: 3
-                rows: 4
-                rowSpacing: UM.Theme.getSize("default_lining").width
-                columnSpacing: UM.Theme.getSize("default_lining").height
-
-                Label
-                {
-                    text: catalog.i18nc("@label", "X/Y")
-                    color: UM.Theme.getColor("setting_control_text")
-                    font: UM.Theme.getFont("default")
-                    width: height
-                    height: UM.Theme.getSize("setting_control").height
-                    verticalAlignment: Text.AlignVCenter
-                    horizontalAlignment: Text.AlignHCenter
-
-                    Layout.row: 1
-                    Layout.column: 2
-                    Layout.preferredWidth: width
-                    Layout.preferredHeight: height
-                }
-
-                Button
-                {
-                    Layout.row: 2
-                    Layout.column: 2
-                    Layout.preferredWidth: width
-                    Layout.preferredHeight: height
-                    iconSource: UM.Theme.getIcon("arrow_top");
-                    style: monitorButtonStyle
-                    width: height
-                    height: UM.Theme.getSize("setting_control").height
-
-                    onClicked:
-                    {
-                        connectedPrinter.moveHead(0, distancesRow.currentDistance, 0)
-                    }
-                }
-
-                Button
-                {
-                    Layout.row: 3
-                    Layout.column: 1
-                    Layout.preferredWidth: width
-                    Layout.preferredHeight: height
-                    iconSource: UM.Theme.getIcon("arrow_left");
-                    style: monitorButtonStyle
-                    width: height
-                    height: UM.Theme.getSize("setting_control").height
-
-                    onClicked:
-                    {
-                        connectedPrinter.moveHead(-distancesRow.currentDistance, 0, 0)
-                    }
-                }
-
-                Button
-                {
-                    Layout.row: 3
-                    Layout.column: 3
-                    Layout.preferredWidth: width
-                    Layout.preferredHeight: height
-                    iconSource: UM.Theme.getIcon("arrow_right");
-                    style: monitorButtonStyle
-                    width: height
-                    height: UM.Theme.getSize("setting_control").height
-
-                    onClicked:
-                    {
-                        connectedPrinter.moveHead(distancesRow.currentDistance, 0, 0)
-                    }
-                }
-
-                Button
-                {
-                    Layout.row: 4
-                    Layout.column: 2
-                    Layout.preferredWidth: width
-                    Layout.preferredHeight: height
-                    iconSource: UM.Theme.getIcon("arrow_bottom");
-                    style: monitorButtonStyle
-                    width: height
-                    height: UM.Theme.getSize("setting_control").height
-
-                    onClicked:
-                    {
-                        connectedPrinter.moveHead(0, -distancesRow.currentDistance, 0)
-                    }
-                }
-
-                Button
-                {
-                    Layout.row: 3
-                    Layout.column: 2
-                    Layout.preferredWidth: width
-                    Layout.preferredHeight: height
-                    iconSource: UM.Theme.getIcon("home");
-                    style: monitorButtonStyle
-                    width: height
-                    height: UM.Theme.getSize("setting_control").height
-
-                    onClicked:
-                    {
-                        connectedPrinter.homeHead()
-                    }
-                }
-            }
-
-
-            Column
-            {
-                spacing: UM.Theme.getSize("default_lining").height
-
-                Label
-                {
-                    text: catalog.i18nc("@label", "Z")
-                    color: UM.Theme.getColor("setting_control_text")
-                    font: UM.Theme.getFont("default")
-                    width: UM.Theme.getSize("section").height
-                    height: UM.Theme.getSize("setting_control").height
-                    verticalAlignment: Text.AlignVCenter
-                    horizontalAlignment: Text.AlignHCenter
-                }
-
-                Button
-                {
-                    iconSource: UM.Theme.getIcon("arrow_top");
-                    style: monitorButtonStyle
-                    width: height
-                    height: UM.Theme.getSize("setting_control").height
-
-                    onClicked:
-                    {
-                        connectedPrinter.moveHead(0, 0, distancesRow.currentDistance)
-                    }
-                }
-
-                Button
-                {
-                    iconSource: UM.Theme.getIcon("home");
-                    style: monitorButtonStyle
-                    width: height
-                    height: UM.Theme.getSize("setting_control").height
-
-                    onClicked:
-                    {
-                        connectedPrinter.homeBed()
-                    }
-                }
-
-                Button
-                {
-                    iconSource: UM.Theme.getIcon("arrow_bottom");
-                    style: monitorButtonStyle
-                    width: height
-                    height: UM.Theme.getSize("setting_control").height
-
-                    onClicked:
-                    {
-                        connectedPrinter.moveHead(0, 0, -distancesRow.currentDistance)
-                    }
-                }
-            }
-        }
-
-        Row
-        {
-            id: distancesRow
-
-            width: base.width - 2 * UM.Theme.getSize("default_margin").width
-            height: childrenRect.height + UM.Theme.getSize("default_margin").width
-            anchors.left: parent.left
-            anchors.leftMargin: UM.Theme.getSize("default_margin").width
-
-            spacing: UM.Theme.getSize("default_margin").width
-
-            property real currentDistance: 10
-
-            Label
-            {
-                text: catalog.i18nc("@label", "Jog Distance")
-                color: UM.Theme.getColor("setting_control_text")
-                font: UM.Theme.getFont("default")
-
-                width: Math.round(parent.width * 0.4) - UM.Theme.getSize("default_margin").width
-                height: UM.Theme.getSize("setting_control").height
-                verticalAlignment: Text.AlignVCenter
-            }
-
-            Row
-            {
-                Repeater
-                {
-                    model: distancesModel
-                    delegate: Button
-                    {
-                        height: UM.Theme.getSize("setting_control").height
-                        width: height + UM.Theme.getSize("default_margin").width
-
-                        text: model.label
-                        exclusiveGroup: distanceGroup
-                        checkable: true
-                        checked: distancesRow.currentDistance == model.value
-                        onClicked: distancesRow.currentDistance = model.value
-
-                        style: ButtonStyle {
-                            background: Rectangle {
-                                border.width: control.checked ? UM.Theme.getSize("default_lining").width * 2 : UM.Theme.getSize("default_lining").width
-                                border.color:
-                                {
-                                    if(!control.enabled)
-                                    {
-                                        return UM.Theme.getColor("action_button_disabled_border");
-                                    }
-                                    else if (control.checked || control.pressed)
-                                    {
-                                        return UM.Theme.getColor("action_button_active_border");
-                                    }
-                                    else if(control.hovered)
-                                    {
-                                        return UM.Theme.getColor("action_button_hovered_border");
-                                    }
-                                    return UM.Theme.getColor("action_button_border");
-                                }
-                                color:
-                                {
-                                    if(!control.enabled)
-                                    {
-                                        return UM.Theme.getColor("action_button_disabled");
-                                    }
-                                    else if (control.checked || control.pressed)
-                                    {
-                                        return UM.Theme.getColor("action_button_active");
-                                    }
-                                    else if (control.hovered)
-                                    {
-                                        return UM.Theme.getColor("action_button_hovered");
-                                    }
-                                    return UM.Theme.getColor("action_button");
-                                }
-                                Behavior on color { ColorAnimation { duration: 50; } }
-                                Label {
-                                    anchors.left: parent.left
-                                    anchors.right: parent.right
-                                    anchors.verticalCenter: parent.verticalCenter
-                                    anchors.leftMargin: UM.Theme.getSize("default_lining").width * 2
-                                    anchors.rightMargin: UM.Theme.getSize("default_lining").width * 2
-                                    color:
-                                    {
-                                        if(!control.enabled)
-                                        {
-                                            return UM.Theme.getColor("action_button_disabled_text");
-                                        }
-                                        else if (control.checked || control.pressed)
-                                        {
-                                            return UM.Theme.getColor("action_button_active_text");
-                                        }
-                                        else if (control.hovered)
-                                        {
-                                            return UM.Theme.getColor("action_button_hovered_text");
-                                        }
-                                        return UM.Theme.getColor("action_button_text");
-                                    }
-                                    font: UM.Theme.getFont("default")
-                                    text: control.text
-                                    horizontalAlignment: Text.AlignHCenter
-                                    elide: Text.ElideMiddle
-                                }
-                            }
-                            label: Item { }
-                        }
-                    }
-                }
-            }
-        }
-
-        ListModel
-        {
-            id: distancesModel
-            ListElement { label: "0.1"; value: 0.1 }
-            ListElement { label: "1";   value: 1   }
-            ListElement { label: "10";  value: 10  }
-            ListElement { label: "100"; value: 100 }
-        }
-        ExclusiveGroup { id: distanceGroup }
->>>>>>> 582f6ff2
     }
 
 
@@ -1018,43 +109,8 @@
         visible: activePrinter != null
     }
 
-<<<<<<< HEAD
 
     MonitorItem
-=======
-    Component
-    {
-        id: monitorItem
-
-        Row
-        {
-            height: UM.Theme.getSize("setting_control").height
-            width: Math.round(base.width - 2 * UM.Theme.getSize("default_margin").width)
-            anchors.left: parent.left
-            anchors.leftMargin: UM.Theme.getSize("default_margin").width
-
-            Label
-            {
-                width: Math.round(parent.width * 0.4)
-                anchors.verticalCenter: parent.verticalCenter
-                text: label
-                color: connectedPrinter != null && connectedPrinter.acceptsCommands ? UM.Theme.getColor("setting_control_text") : UM.Theme.getColor("setting_control_disabled_text")
-                font: UM.Theme.getFont("default")
-                elide: Text.ElideRight
-            }
-            Label
-            {
-                width: Math.round(parent.width * 0.6)
-                anchors.verticalCenter: parent.verticalCenter
-                text: value
-                color: connectedPrinter != null && connectedPrinter.acceptsCommands ? UM.Theme.getColor("setting_control_text") : UM.Theme.getColor("setting_control_disabled_text")
-                font: UM.Theme.getFont("default")
-                elide: Text.ElideRight
-            }
-        }
-    }
-    Component
->>>>>>> 582f6ff2
     {
         label: catalog.i18nc("@label", "Job Name")
         value: activePrintJob != null ? activePrintJob.name : ""
@@ -1081,42 +137,10 @@
                 return false
             }
 
-<<<<<<< HEAD
             return (activePrintJob.state == "printing" ||
                     activePrintJob.state == "resuming" ||
                     activePrintJob.state == "pausing" ||
                     activePrintJob.state == "paused")
-=======
-            label: Item
-            {
-                UM.RecolorImage
-                {
-                    anchors.verticalCenter: parent.verticalCenter
-                    anchors.horizontalCenter: parent.horizontalCenter
-                    width: Math.round(control.width / 2)
-                    height: Math.round(control.height / 2)
-                    sourceSize.width: width
-                    sourceSize.height: width
-                    color:
-                    {
-                        if(!control.enabled)
-                        {
-                            return UM.Theme.getColor("action_button_disabled_text");
-                        }
-                        else if(control.pressed)
-                        {
-                            return UM.Theme.getColor("action_button_active_text");
-                        }
-                        else if(control.hovered)
-                        {
-                            return UM.Theme.getColor("action_button_hovered_text");
-                        }
-                        return UM.Theme.getColor("action_button_text");
-                    }
-                    source: control.iconSource
-                }
-            }
->>>>>>> 582f6ff2
         }
         width: base.width
     }
