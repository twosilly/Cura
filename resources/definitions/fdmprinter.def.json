--- conflicted
+++ resolved
@@ -2277,13 +2277,8 @@
                             "type": "int",
                             "default_value": 2,
                             "minimum_value": "1",
-<<<<<<< HEAD
                             "maximum_value_warning": "10 / layer_height",
-                            "value": "max(1, int(math.floor((cool_fan_full_at_height - layer_height_0) / layer_height) + 2))",
-=======
-                            "maximum_value_warning": "100",
                             "value": "max(1, int(math.floor((cool_fan_full_at_height - resolveOrValue('layer_height_0')) / layer_height) + 2))",
->>>>>>> 2e9fa7ec
                             "settable_per_mesh": false,
                             "settable_per_extruder": true
                         }
@@ -3020,16 +3015,10 @@
                     "unit": "mm",
                     "type": "float",
                     "default_value": 0.3,
-<<<<<<< HEAD
-                    "value": "layer_height_0 * 1.2",
+                    "value": "resolveOrValue('layer_height_0') * 1.2",
                     "minimum_value": "0.001",
                     "minimum_value_warning": "0.04",
                     "maximum_value_warning": "0.75 * extruderValue(adhesion_extruder_nr, 'machine_nozzle_size')",
-=======
-                    "value": "resolveOrValue('layer_height_0') * 1.2",
-                    "minimum_value": "0",
-                    "maximum_value_warning": "5.0",
->>>>>>> 2e9fa7ec
                     "enabled": "resolveOrValue('adhesion_type') == 'raft'",
                     "settable_per_mesh": false,
                     "settable_per_extruder": true,
