# Copyright (c) 2015 Ultimaker B.V.
# Cura is released under the terms of the AGPLv3 or higher.

from UM.Backend.Backend import Backend
from UM.Application import Application
from UM.Scene.SceneNode import SceneNode
from UM.Scene.Iterator.DepthFirstIterator import DepthFirstIterator
from UM.Preferences import Preferences
from UM.Math.Vector import Vector
from UM.Signal import Signal
from UM.Logger import Logger
from UM.Qt.Bindings.BackendProxy import BackendState #To determine the state of the slicing job.
from UM.Resources import Resources
from UM.Settings.SettingOverrideDecorator import SettingOverrideDecorator
from UM.Message import Message
from UM.PluginRegistry import PluginRegistry

from cura.OneAtATimeIterator import OneAtATimeIterator
from . import Cura_pb2
from . import ProcessSlicedObjectListJob
from . import ProcessGCodeJob
from . import StartSliceJob

import os
import sys
import numpy

from PyQt5.QtCore import QTimer

from UM.i18n import i18nCatalog
catalog = i18nCatalog("cura")

class CuraEngineBackend(Backend):
    def __init__(self):
        super().__init__()

        # Find out where the engine is located, and how it is called. This depends on how Cura is packaged and which OS we are running on.
        default_engine_location = os.path.join(Application.getInstallPrefix(), "bin", "CuraEngine")
        if hasattr(sys, "frozen"):
            default_engine_location = os.path.join(os.path.dirname(os.path.abspath(sys.executable)), "CuraEngine")
        if sys.platform == "win32":
            default_engine_location += ".exe"
        default_engine_location = os.path.abspath(default_engine_location)
        Preferences.getInstance().addPreference("backend/location", default_engine_location)

        self._scene = Application.getInstance().getController().getScene()
        self._scene.sceneChanged.connect(self._onSceneChanged)

        # Workaround to disable layer view processing if layer view is not active.
        self._layer_view_active = False
        Application.getInstance().getController().activeViewChanged.connect(self._onActiveViewChanged)
        self._onActiveViewChanged()
        self._stored_layer_data = None

        Application.getInstance().getMachineManager().activeMachineInstanceChanged.connect(self._onChanged)

        self._profile = None
        Application.getInstance().getMachineManager().activeProfileChanged.connect(self._onActiveProfileChanged)
        self._onActiveProfileChanged()

        self._change_timer = QTimer()
        self._change_timer.setInterval(500)
        self._change_timer.setSingleShot(True)
        self._change_timer.timeout.connect(self.slice)

<<<<<<< HEAD
        self._message_handlers[Cura_pb2.SlicedObjectList] = self._onSlicedObjectListMessage
        self._message_handlers[Cura_pb2.Progress] = self._onProgressMessage
        self._message_handlers[Cura_pb2.GCodeLayer] = self._onGCodeLayerMessage
        self._message_handlers[Cura_pb2.GCodePrefix] = self._onGCodePrefixMessage
        self._message_handlers[Cura_pb2.ObjectPrintTime] = self._onObjectPrintTimeMessage
        self._message_handlers[Cura_pb2.SlicingFinished] = self._onSlicingFinishedMessage
=======
        self._message_handlers["cura.proto.SlicedObjectList"] = self._onSlicedObjectListMessage
        self._message_handlers["cura.proto.Progress"] = self._onProgressMessage
        self._message_handlers["cura.proto.GCodeLayer"] = self._onGCodeLayerMessage
        self._message_handlers["cura.proto.GCodePrefix"] = self._onGCodePrefixMessage
        self._message_handlers["cura.proto.ObjectPrintTime"] = self._onObjectPrintTimeMessage
>>>>>>> ffec2484

        self._slicing = False
        self._restart = False
        self._enabled = True
        self._always_restart = True

        self._message = None

        self.backendConnected.connect(self._onBackendConnected)
        Application.getInstance().getController().toolOperationStarted.connect(self._onToolOperationStarted)
        Application.getInstance().getController().toolOperationStopped.connect(self._onToolOperationStopped)

        Application.getInstance().getMachineManager().activeMachineInstanceChanged.connect(self._onInstanceChanged)

    ##  Get the command that is used to call the engine.
    #   This is usefull for debugging and used to actually start the engine
    #   \return list of commands and args / parameters.
    def getEngineCommand(self):
        active_machine = Application.getInstance().getMachineManager().getActiveMachineInstance()
        if not active_machine:
            return None

        return [Preferences.getInstance().getValue("backend/location"), "connect", "127.0.0.1:{0}".format(self._port), "-j", active_machine.getMachineDefinition().getPath(), "-vv"]

    ##  Emitted when we get a message containing print duration and material amount. This also implies the slicing has finished.
    #   \param time The amount of time the print will take.
    #   \param material_amount The amount of material the print will use.
    printDurationMessage = Signal()

    ##  Emitted when the slicing process starts.
    slicingStarted = Signal()

    ##  Emitted whne the slicing process is aborted forcefully.
    slicingCancelled = Signal()

    ##  Perform a slice of the scene.
    def slice(self):
        if not self._enabled:
            return

        if self._slicing:
            self._terminate()

            if self._message:
                self._message.hide()
                self._message = None

            self.slicingCancelled.emit()
            return

        if self._profile.hasErrorValue():
            Logger.log("w", "Profile has error values. Aborting slicing")
            if self._message:
                self._message.hide()
                self._message = None
            self._message = Message(catalog.i18nc("@info:status", "Unable to slice. Please check your setting values for errors."))
            self._message.show()
            return #No slicing if we have error values since those are by definition illegal values.

        self.processingProgress.emit(0.0)
        self.backendStateChange.emit(BackendState.NOT_STARTED)
        if self._message:
            self._message.setProgress(-1)
        #else:
        #    self._message = Message(catalog.i18nc("@info:status", "Slicing..."), 0, False, -1)
        #    self._message.show()

        self._scene.gcode_list = []
        self._slicing = True
        self.slicingStarted.emit()

        job = StartSliceJob.StartSliceJob(self._profile, self._socket)
        job.start()
        job.finished.connect(self._onStartSliceCompleted)

    def _terminate(self):
        self._slicing = False
        self._restart = True
        self.slicingCancelled.emit()
        if self._process is not None:
            Logger.log("d", "Killing engine process")
            try:
                self._process.terminate()
            except: # terminating a process that is already terminating causes an exception, silently ignore this.
                pass

    def _onStartSliceCompleted(self, job):
        if job.getError() or job.getResult() != True:
            if self._message:
                self._message.hide()
                self._message = None
            return

    def _onSceneChanged(self, source):
        if type(source) is not SceneNode:
            return

        if source is self._scene.getRoot():
            return

        if source.getMeshData() is None:
            return

        if source.getMeshData().getVertices() is None:
            return

        self._onChanged()

    def _onActiveProfileChanged(self):
        if self._profile:
            self._profile.settingValueChanged.disconnect(self._onSettingChanged)

        self._profile = Application.getInstance().getMachineManager().getActiveProfile()
        if self._profile:
            self._profile.settingValueChanged.connect(self._onSettingChanged)
            self._onChanged()

    def _onSettingChanged(self, setting):
        self._onChanged()

    def _onSlicedObjectListMessage(self, message):
        if self._layer_view_active:
            job = ProcessSlicedObjectListJob.ProcessSlicedObjectListJob(message)
            job.start()
        else :
            self._stored_layer_data = message

    def _onProgressMessage(self, message):
        if self._message:
            self._message.setProgress(round(message.amount * 100))

        self.processingProgress.emit(message.amount)
        self.backendStateChange.emit(BackendState.PROCESSING)

    def _onSlicingFinishedMessage(self, message):
        self.backendStateChange.emit(BackendState.DONE)
        self.processingProgress.emit(1.0)

        self._slicing = False

        if self._message:
            self._message.setProgress(100)
            self._message.hide()
            self._message = None

        if self._always_restart:
            try:
                self._process.terminate()
                self._createSocket()
            except: # terminating a process that is already terminating causes an exception, silently ignore this.
                pass

    def _onGCodeLayerMessage(self, message):
        self._scene.gcode_list.append(message.data.decode("utf-8", "replace"))

    def _onGCodePrefixMessage(self, message):
        self._scene.gcode_list.insert(0, message.data.decode("utf-8", "replace"))

    def _onObjectPrintTimeMessage(self, message):
        self.printDurationMessage.emit(message.time, message.material_amount)

    def _createSocket(self):
<<<<<<< HEAD
        super()._createSocket()

        self._socket.registerMessageType(1, Cura_pb2.Slice)
        self._socket.registerMessageType(2, Cura_pb2.SlicedObjectList)
        self._socket.registerMessageType(3, Cura_pb2.Progress)
        self._socket.registerMessageType(4, Cura_pb2.GCodeLayer)
        self._socket.registerMessageType(5, Cura_pb2.ObjectPrintTime)
        self._socket.registerMessageType(6, Cura_pb2.SettingList)
        self._socket.registerMessageType(7, Cura_pb2.GCodePrefix)
        self._socket.registerMessageType(8, Cura_pb2.SlicingFinished)
=======
        super()._createSocket(os.path.abspath(os.path.join(PluginRegistry.getInstance().getPluginPath(self.getPluginId()), "Cura.proto")))
>>>>>>> ffec2484

    ##  Manually triggers a reslice
    def forceSlice(self):
        self._change_timer.start()

    def _onChanged(self):
        if not self._profile:
            return

        self._change_timer.start()

    def _onBackendConnected(self):
        if self._restart:
            self._onChanged()
            self._restart = False

    def _onToolOperationStarted(self, tool):
        self._terminate() # Do not continue slicing once a tool has started
        self._enabled = False # Do not reslice when a tool is doing it's 'thing'

    def _onToolOperationStopped(self, tool):
        self._enabled = True # Tool stop, start listening for changes again.
        self._onChanged()

    def _onActiveViewChanged(self):
        if Application.getInstance().getController().getActiveView():
            view = Application.getInstance().getController().getActiveView()
            if view.getPluginId() == "LayerView":
                self._layer_view_active = True
                # There is data and we're not slicing at the moment
                # if we are slicing, there is no need to re-calculate the data as it will be invalid in a moment.
                if self._stored_layer_data and not self._slicing:
                    job = ProcessSlicedObjectListJob.ProcessSlicedObjectListJob(self._stored_layer_data)
                    job.start()
                    self._stored_layer_data = None
            else:
                self._layer_view_active = False

    def _onInstanceChanged(self):
        self._terminate()
        self.slicingCancelled.emit()<|MERGE_RESOLUTION|>--- conflicted
+++ resolved
@@ -63,20 +63,12 @@
         self._change_timer.setSingleShot(True)
         self._change_timer.timeout.connect(self.slice)
 
-<<<<<<< HEAD
-        self._message_handlers[Cura_pb2.SlicedObjectList] = self._onSlicedObjectListMessage
-        self._message_handlers[Cura_pb2.Progress] = self._onProgressMessage
-        self._message_handlers[Cura_pb2.GCodeLayer] = self._onGCodeLayerMessage
-        self._message_handlers[Cura_pb2.GCodePrefix] = self._onGCodePrefixMessage
-        self._message_handlers[Cura_pb2.ObjectPrintTime] = self._onObjectPrintTimeMessage
-        self._message_handlers[Cura_pb2.SlicingFinished] = self._onSlicingFinishedMessage
-=======
         self._message_handlers["cura.proto.SlicedObjectList"] = self._onSlicedObjectListMessage
         self._message_handlers["cura.proto.Progress"] = self._onProgressMessage
         self._message_handlers["cura.proto.GCodeLayer"] = self._onGCodeLayerMessage
         self._message_handlers["cura.proto.GCodePrefix"] = self._onGCodePrefixMessage
         self._message_handlers["cura.proto.ObjectPrintTime"] = self._onObjectPrintTimeMessage
->>>>>>> ffec2484
+        self._message_handlers["cura.proto.SlicingFinished"] = self._onSlicingFinishedMessage
 
         self._slicing = False
         self._restart = False
@@ -239,20 +231,7 @@
         self.printDurationMessage.emit(message.time, message.material_amount)
 
     def _createSocket(self):
-<<<<<<< HEAD
-        super()._createSocket()
-
-        self._socket.registerMessageType(1, Cura_pb2.Slice)
-        self._socket.registerMessageType(2, Cura_pb2.SlicedObjectList)
-        self._socket.registerMessageType(3, Cura_pb2.Progress)
-        self._socket.registerMessageType(4, Cura_pb2.GCodeLayer)
-        self._socket.registerMessageType(5, Cura_pb2.ObjectPrintTime)
-        self._socket.registerMessageType(6, Cura_pb2.SettingList)
-        self._socket.registerMessageType(7, Cura_pb2.GCodePrefix)
-        self._socket.registerMessageType(8, Cura_pb2.SlicingFinished)
-=======
         super()._createSocket(os.path.abspath(os.path.join(PluginRegistry.getInstance().getPluginPath(self.getPluginId()), "Cura.proto")))
->>>>>>> ffec2484
 
     ##  Manually triggers a reslice
     def forceSlice(self):
